--- conflicted
+++ resolved
@@ -9,11 +9,8 @@
 import com.yahoo.elide.core.DataStoreTransaction;
 import com.yahoo.elide.core.EntityDictionary;
 import com.yahoo.elide.core.RelationshipType;
-<<<<<<< HEAD
 import com.yahoo.elide.security.RequestScope;
-=======
 import com.yahoo.elide.core.exceptions.HttpStatusException;
->>>>>>> db89042e
 import com.yahoo.elide.core.exceptions.TransactionException;
 import com.yahoo.elide.core.filter.Predicate;
 import com.yahoo.elide.core.filter.expression.FilterExpression;
@@ -78,7 +75,7 @@
                 entry.getValue().commit(requestScope);
                 commitList.add(entry.getKey());
             } catch (HttpStatusException | WebApplicationException e) {
-                reverseTransactions(commitList, e);
+                reverseTransactions(commitList, e, requestScope);
                 throw e;
             } catch (Error | RuntimeException e) {
                 TransactionException transactionException = new TransactionException(e);
