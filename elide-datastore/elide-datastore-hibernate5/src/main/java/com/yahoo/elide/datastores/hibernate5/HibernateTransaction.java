/*
 * Copyright 2016, Yahoo Inc.
 * Licensed under the Apache License, Version 2.0
 * See LICENSE file in project root for terms.
 */
package com.yahoo.elide.datastores.hibernate5;

import com.yahoo.elide.core.EntityDictionary;
<<<<<<< HEAD
import com.yahoo.elide.core.exceptions.TransactionException;
=======
import com.yahoo.elide.core.FilterScope;
import com.yahoo.elide.core.RelationshipType;
import com.yahoo.elide.core.RequestScope;
import com.yahoo.elide.core.RequestScopedTransaction;
import com.yahoo.elide.core.exceptions.TransactionException;
import com.yahoo.elide.core.filter.HQLFilterOperation;
import com.yahoo.elide.core.filter.InMemoryFilterOperation;
import com.yahoo.elide.core.filter.Predicate;
>>>>>>> 949154d6
import com.yahoo.elide.core.filter.expression.FilterExpression;
import com.yahoo.elide.core.filter.expression.InMemoryFilterVisitor;
import com.yahoo.elide.core.pagination.Pagination;
import com.yahoo.elide.core.sort.Sorting;
import com.yahoo.elide.datastores.hibernate5.filter.CriterionFilterOperation;
<<<<<<< HEAD
import com.yahoo.elide.security.RequestScope;
import com.yahoo.elide.security.User;

=======
import com.yahoo.elide.extensions.PatchRequestScope;
import com.yahoo.elide.security.User;
import lombok.AccessLevel;
import lombok.Getter;
import lombok.Setter;
>>>>>>> 949154d6
import org.hibernate.Criteria;
import org.hibernate.HibernateException;
import org.hibernate.ObjectNotFoundException;
import org.hibernate.Query;
import org.hibernate.ScrollMode;
import org.hibernate.Session;
import org.hibernate.collection.internal.AbstractPersistentCollection;
import org.hibernate.criterion.Order;
import org.hibernate.criterion.Projections;
import org.hibernate.criterion.Restrictions;
import org.hibernate.resource.transaction.spi.TransactionStatus;

import java.io.IOException;
import java.io.Serializable;
import java.util.Collection;
import java.util.LinkedHashSet;
import java.util.Optional;
import java.util.Set;
import java.util.stream.Collectors;


/**
 * Hibernate Transaction implementation.
 */
<<<<<<< HEAD
public class HibernateTransaction implements DataStoreTransaction {
=======
public class HibernateTransaction implements RequestScopedTransaction {
    private static final Function<Criterion, Criterion> NOT = Restrictions::not;
    private static final BiFunction<Criterion, Criterion, Criterion> AND = Restrictions::and;
    private static final BiFunction<Criterion, Criterion, Criterion> OR = Restrictions::or;
>>>>>>> 949154d6

    private final Session session;
    private final LinkedHashSet<Runnable> deferredTasks = new LinkedHashSet<>();
    private final boolean isScrollEnabled;
    private final ScrollMode scrollMode;
    @Getter(value = AccessLevel.PROTECTED)
    @Setter
    private RequestScope requestScope = null;

    /**
     * Constructor.
     *
     * @param session Hibernate session
     * @param isScrollEnabled Whether or not scrolling is enabled
     * @param scrollMode Scroll mode to use if scrolling enabled
     */
    protected HibernateTransaction(Session session, boolean isScrollEnabled, ScrollMode scrollMode) {
        this.session = session;
        this.isScrollEnabled = isScrollEnabled;
        this.scrollMode = scrollMode;
    }

    @Override
    public void delete(Object object, RequestScope scope) {
        deferredTasks.add(() -> session.delete(object));
    }

    @Override
    public void save(Object object, RequestScope scope) {
        deferredTasks.add(() -> session.saveOrUpdate(object));
    }

    @Override
    public void flush(RequestScope requestScope) {
        try {
            deferredTasks.forEach(Runnable::run);
            deferredTasks.clear();
            session.flush();
        } catch (HibernateException e) {
            throw new TransactionException(e);
        }
    }

    @Override
    public void commit(RequestScope requestScope) {
        try {
            this.flush(requestScope);
            this.session.getTransaction().commit();
        } catch (HibernateException e) {
            throw new TransactionException(e);
        }
    }

    @Override
    public void createObject(Object entity, RequestScope scope) {
        deferredTasks.add(() -> session.persist(entity));
    }

    /**
     * load a single record with id and filter.
     *
     * @param entityClass class of query object
     * @param id id of the query object
     * @param filterExpression FilterExpression contains the predicates
     * @param scope Request scope associated with specific request
     */
    @Override
    public Object loadObject(Class<?> entityClass,
                             Serializable id,
                             Optional<FilterExpression> filterExpression,
                             RequestScope scope) {

        try {
            Criteria criteria = session.createCriteria(entityClass).add(Restrictions.idEq(id));
            if (filterExpression.isPresent()) {
                CriterionFilterOperation filterOpn = new CriterionFilterOperation(criteria);
                criteria = filterOpn.apply(filterExpression.get());
            }
            return criteria.uniqueResult();
        } catch (ObjectNotFoundException e) {
            return null;
        }
    }

    /**
     * Build the CriterionFilterOperation for provided criteria
     * @param criteria the criteria
     * @return the CriterionFilterOperation
     */
    protected CriterionFilterOperation buildCriterionFilterOperation(Criteria criteria) {
        return new CriterionFilterOperation(criteria);
    }

    @Override
    public Iterable<Object> loadObjects(
            Class<?> entityClass,
            Optional<FilterExpression> filterExpression,
            Optional<Sorting> sorting,
            Optional<Pagination> pagination,
            RequestScope scope) {
        com.yahoo.elide.core.RequestScope requestScope;
        try {
            requestScope  = (com.yahoo.elide.core.RequestScope) scope;
        } catch (ClassCastException e) {
            throw new ClassCastException("Fail trying to cast requestscope");
        }
        Criteria criteria = session.createCriteria(entityClass);

        if (filterExpression.isPresent()) {
            CriterionFilterOperation filterOpn = buildCriterionFilterOperation(criteria);
            criteria = filterOpn.apply(filterExpression.get());
        }

        Set<Order> validatedSortingRules = null;
        if (sorting.isPresent()) {
            if (!sorting.get().isDefaultInstance()) {
                final EntityDictionary dictionary = requestScope.getDictionary();
                validatedSortingRules = sorting.get().getValidSortingRules(entityClass, dictionary).entrySet()
                        .stream()
                        .map(entry -> entry.getValue().equals(Sorting.SortOrder.desc)
                                ? Order.desc(entry.getKey())
                                : Order.asc(entry.getKey())
                        )
                        .collect(Collectors.toCollection(LinkedHashSet::new));
            }
        }
        return loadObjects(
                entityClass,
                criteria,
                Optional.ofNullable(validatedSortingRules),
                pagination);
    }


    /**
     * Generates the Hibernate ScrollableIterator for Hibernate Query.
     * @param loadClass The hibernate class to build the query off of.
     * @param criteria The criteria to use for filters
     * @param sortingRules The possibly empty sorting rules.
     * @param pagination The Optional pagination object.
     * @return The Iterable for Hibernate.
     */
    public Iterable loadObjects(final Class<?> loadClass, final Criteria criteria,
            final Optional<Set<Order>> sortingRules, final Optional<Pagination> pagination) {
        if (sortingRules.isPresent()) {
            sortingRules.get().forEach(criteria::addOrder);
        }

        if (pagination.isPresent()) {
            final Pagination paginationData = pagination.get();
            paginationData.evaluate(loadClass);
            criteria.setFirstResult(paginationData.getOffset());
            criteria.setMaxResults(paginationData.getLimit());
        }

        if (isScrollEnabled) {
            return new ScrollableIterator(criteria.scroll(scrollMode));
        }
        return criteria.list();
    }

    @Override
    public Object getRelation(
            DataStoreTransaction relationTx,
            Object entity,
            String relationName,
            Optional<FilterExpression> filterExpression,
            Optional<Sorting> sorting,
            Optional<Pagination> pagination,
            RequestScope scope) {
        com.yahoo.elide.core.RequestScope requestScope;
        try {
            requestScope  = (com.yahoo.elide.core.RequestScope) scope;
        } catch (ClassCastException e) {
            throw new ClassCastException("Fail trying to cast requestscope");
        }
        EntityDictionary dictionary = requestScope.getDictionary();
        Object val = com.yahoo.elide.core.PersistentResource.getValue(entity, relationName, dictionary);
        if (val instanceof Collection) {
            Collection filteredVal = (Collection) val;
            if (filteredVal instanceof AbstractPersistentCollection) {
<<<<<<< HEAD
=======
                if (getRequestScope() instanceof PatchRequestScope && filterExpression.isPresent()) {
                    return patchRequestFilterCollection(filteredVal, relationClass, filterExpression.get());
                }

                Optional<Sorting> sortingRules = sorting != null ? Optional.of(sorting) : Optional.empty();
                Optional<Pagination> paginationRules = pagination != null ? Optional.of(pagination) : Optional.empty();

>>>>>>> 949154d6
                @SuppressWarnings("unchecked")
                Class<?> relationClass = dictionary.getParameterizedType(entity, relationName);
                final Optional<Query> possibleQuery =
                        new HQLTransaction.Builder<>(session, filteredVal, relationClass,
                                dictionary)
                                .withPossibleFilterExpression(filterExpression)
                                .withPossibleSorting(sorting)
                                .withPossiblePagination(pagination)
                                .build();
                if (possibleQuery.isPresent()) {
                    return possibleQuery.get().list();
                }
            }
        }
        return val;
    }

    @Override
    public <T> Long getTotalRecords(Class<T> entityClass) {
        final Criteria sessionCriteria = session.createCriteria(entityClass);
        sessionCriteria.setProjection(Projections.rowCount());
        return (Long) sessionCriteria.uniqueResult();
    }

    @Override
<<<<<<< HEAD
=======
    @Deprecated
    public <T> Collection filterCollection(Collection collection, Class<T> entityClass, Set<Predicate> predicates) {
        if ((collection instanceof AbstractPersistentCollection) && !predicates.isEmpty()) {
            // for PatchRequest use only inMemory tests since objects in the collection may be new and unsaved
            if (getRequestScope() instanceof PatchRequestScope) {
                return patchRequestFilterCollection(collection, entityClass, predicates);
            }

            String filterString = new HQLFilterOperation().applyAll(predicates);

            if (filterString.length() != 0) {
                Query query = session.createFilter(collection, filterString);

                for (Predicate predicate : predicates) {
                    if (predicate.getOperator().isParameterized()) {
                        String name = predicate.getParameterName();
                        query = query.setParameterList(name, predicate.getValues());
                    }
                }

                return query.list();
            }
        }

        return collection;
    }

    /**
     * for PatchRequest use only inMemory tests since objects in the collection may be new and unsaved
     * @param <T>         the type parameter
     * @param collection  the collection to filter
     * @param entityClass the class of the entities in the collection
     * @param filterExpression the filter expression
     * @return the filtered collection
     */
    protected <T> Collection patchRequestFilterCollection(
            Collection collection,
            Class<T> entityClass,
            FilterExpression filterExpression) {
        final EntityDictionary dictionary = getRequestScope().getDictionary();
        InMemoryFilterVisitor inMemoryFilterVisitor = new InMemoryFilterVisitor(dictionary);
        java.util.function.Predicate inMemoryFilterFn =
                filterExpression.accept(inMemoryFilterVisitor);
        return (Collection) collection.stream()
                .filter(e -> inMemoryFilterFn.test(e))
                .collect(Collectors.toList());
    }

    /**
     * for PatchRequest use only inMemory tests since objects in the collection may be new and unsaved
     * @param <T>         the type parameter
     * @param collection  the collection to filter
     * @param entityClass the class of the entities in the collection
     * @param predicates  the set of Predicate's to filter by
     * @return the filtered collection
     * @deprecated will be removed in Elide 3.0
     */
    @Deprecated
    protected <T> Collection patchRequestFilterCollection(Collection collection, Class<T> entityClass,
            Set<Predicate> predicates) {
        final EntityDictionary dictionary = getRequestScope().getDictionary();
        Set<java.util.function.Predicate> filterFns = new InMemoryFilterOperation(dictionary).applyAll(predicates);
        return (Collection) collection.stream()
                .filter(e -> filterFns.stream().allMatch(fn -> fn.test(e)))
                .collect(Collectors.toList());
    }

    @Override
    @Deprecated
    public <T> Collection filterCollectionWithSortingAndPagination(final Collection collection,
                                                                   final Class<T> entityClass,
                                                                   final EntityDictionary dictionary,
                                                                   final Optional<Set<Predicate>> filters,
                                                                   final Optional<Sorting> sorting,
                                                                   final Optional<Pagination> pagination) {
        if (((collection instanceof AbstractPersistentCollection))
                && (filters.isPresent() || sorting.isPresent() || pagination.isPresent())) {
            @SuppressWarnings("unchecked")
            final Optional<Query> possibleQuery = new HQLTransaction.Builder<>(session, collection, entityClass,
                    dictionary)
                    .withPossibleFilters(filters)
                    .withPossibleSorting(sorting)
                    .withPossiblePagination(pagination)
                    .build();
            if (possibleQuery.isPresent()) {
                return possibleQuery.get().list();
            }
        }
        return collection;
    }

    @Override
>>>>>>> 949154d6
    public void close() throws IOException {
        if (session.isOpen() && session.getTransaction().getStatus() == TransactionStatus.ACTIVE) {
            session.getTransaction().rollback();
            throw new IOException("Transaction not closed");
        }
    }

    @Override
    public User accessUser(Object opaqueUser) {
        return new User(opaqueUser);
    }
}<|MERGE_RESOLUTION|>--- conflicted
+++ resolved
@@ -5,35 +5,19 @@
  */
 package com.yahoo.elide.datastores.hibernate5;
 
+import com.yahoo.elide.core.DataStoreTransaction;
 import com.yahoo.elide.core.EntityDictionary;
-<<<<<<< HEAD
 import com.yahoo.elide.core.exceptions.TransactionException;
-=======
-import com.yahoo.elide.core.FilterScope;
-import com.yahoo.elide.core.RelationshipType;
-import com.yahoo.elide.core.RequestScope;
-import com.yahoo.elide.core.RequestScopedTransaction;
-import com.yahoo.elide.core.exceptions.TransactionException;
-import com.yahoo.elide.core.filter.HQLFilterOperation;
-import com.yahoo.elide.core.filter.InMemoryFilterOperation;
-import com.yahoo.elide.core.filter.Predicate;
->>>>>>> 949154d6
 import com.yahoo.elide.core.filter.expression.FilterExpression;
 import com.yahoo.elide.core.filter.expression.InMemoryFilterVisitor;
 import com.yahoo.elide.core.pagination.Pagination;
 import com.yahoo.elide.core.sort.Sorting;
 import com.yahoo.elide.datastores.hibernate5.filter.CriterionFilterOperation;
-<<<<<<< HEAD
+
 import com.yahoo.elide.security.RequestScope;
 import com.yahoo.elide.security.User;
 
-=======
 import com.yahoo.elide.extensions.PatchRequestScope;
-import com.yahoo.elide.security.User;
-import lombok.AccessLevel;
-import lombok.Getter;
-import lombok.Setter;
->>>>>>> 949154d6
 import org.hibernate.Criteria;
 import org.hibernate.HibernateException;
 import org.hibernate.ObjectNotFoundException;
@@ -58,22 +42,12 @@
 /**
  * Hibernate Transaction implementation.
  */
-<<<<<<< HEAD
 public class HibernateTransaction implements DataStoreTransaction {
-=======
-public class HibernateTransaction implements RequestScopedTransaction {
-    private static final Function<Criterion, Criterion> NOT = Restrictions::not;
-    private static final BiFunction<Criterion, Criterion, Criterion> AND = Restrictions::and;
-    private static final BiFunction<Criterion, Criterion, Criterion> OR = Restrictions::or;
->>>>>>> 949154d6
 
     private final Session session;
     private final LinkedHashSet<Runnable> deferredTasks = new LinkedHashSet<>();
     private final boolean isScrollEnabled;
     private final ScrollMode scrollMode;
-    @Getter(value = AccessLevel.PROTECTED)
-    @Setter
-    private RequestScope requestScope = null;
 
     /**
      * Constructor.
@@ -247,16 +221,12 @@
         if (val instanceof Collection) {
             Collection filteredVal = (Collection) val;
             if (filteredVal instanceof AbstractPersistentCollection) {
-<<<<<<< HEAD
-=======
-                if (getRequestScope() instanceof PatchRequestScope && filterExpression.isPresent()) {
-                    return patchRequestFilterCollection(filteredVal, relationClass, filterExpression.get());
+                if (scope instanceof PatchRequestScope && filterExpression.isPresent()) {
+                    Class relationClass = dictionary.getType(entity, relationName);
+                    return patchRequestFilterCollection(filteredVal,
+                            relationClass, filterExpression.get(), ((PatchRequestScope) scope).getDictionary());
                 }
 
-                Optional<Sorting> sortingRules = sorting != null ? Optional.of(sorting) : Optional.empty();
-                Optional<Pagination> paginationRules = pagination != null ? Optional.of(pagination) : Optional.empty();
-
->>>>>>> 949154d6
                 @SuppressWarnings("unchecked")
                 Class<?> relationClass = dictionary.getParameterizedType(entity, relationName);
                 final Optional<Query> possibleQuery =
@@ -281,49 +251,20 @@
         return (Long) sessionCriteria.uniqueResult();
     }
 
-    @Override
-<<<<<<< HEAD
-=======
-    @Deprecated
-    public <T> Collection filterCollection(Collection collection, Class<T> entityClass, Set<Predicate> predicates) {
-        if ((collection instanceof AbstractPersistentCollection) && !predicates.isEmpty()) {
-            // for PatchRequest use only inMemory tests since objects in the collection may be new and unsaved
-            if (getRequestScope() instanceof PatchRequestScope) {
-                return patchRequestFilterCollection(collection, entityClass, predicates);
-            }
-
-            String filterString = new HQLFilterOperation().applyAll(predicates);
-
-            if (filterString.length() != 0) {
-                Query query = session.createFilter(collection, filterString);
-
-                for (Predicate predicate : predicates) {
-                    if (predicate.getOperator().isParameterized()) {
-                        String name = predicate.getParameterName();
-                        query = query.setParameterList(name, predicate.getValues());
-                    }
-                }
-
-                return query.list();
-            }
-        }
-
-        return collection;
-    }
-
     /**
      * for PatchRequest use only inMemory tests since objects in the collection may be new and unsaved
      * @param <T>         the type parameter
      * @param collection  the collection to filter
      * @param entityClass the class of the entities in the collection
      * @param filterExpression the filter expression
+     * @param dictionary  Entity dictionary
      * @return the filtered collection
      */
     protected <T> Collection patchRequestFilterCollection(
             Collection collection,
             Class<T> entityClass,
-            FilterExpression filterExpression) {
-        final EntityDictionary dictionary = getRequestScope().getDictionary();
+            FilterExpression filterExpression,
+            EntityDictionary dictionary) {
         InMemoryFilterVisitor inMemoryFilterVisitor = new InMemoryFilterVisitor(dictionary);
         java.util.function.Predicate inMemoryFilterFn =
                 filterExpression.accept(inMemoryFilterVisitor);
@@ -332,51 +273,7 @@
                 .collect(Collectors.toList());
     }
 
-    /**
-     * for PatchRequest use only inMemory tests since objects in the collection may be new and unsaved
-     * @param <T>         the type parameter
-     * @param collection  the collection to filter
-     * @param entityClass the class of the entities in the collection
-     * @param predicates  the set of Predicate's to filter by
-     * @return the filtered collection
-     * @deprecated will be removed in Elide 3.0
-     */
-    @Deprecated
-    protected <T> Collection patchRequestFilterCollection(Collection collection, Class<T> entityClass,
-            Set<Predicate> predicates) {
-        final EntityDictionary dictionary = getRequestScope().getDictionary();
-        Set<java.util.function.Predicate> filterFns = new InMemoryFilterOperation(dictionary).applyAll(predicates);
-        return (Collection) collection.stream()
-                .filter(e -> filterFns.stream().allMatch(fn -> fn.test(e)))
-                .collect(Collectors.toList());
-    }
-
-    @Override
-    @Deprecated
-    public <T> Collection filterCollectionWithSortingAndPagination(final Collection collection,
-                                                                   final Class<T> entityClass,
-                                                                   final EntityDictionary dictionary,
-                                                                   final Optional<Set<Predicate>> filters,
-                                                                   final Optional<Sorting> sorting,
-                                                                   final Optional<Pagination> pagination) {
-        if (((collection instanceof AbstractPersistentCollection))
-                && (filters.isPresent() || sorting.isPresent() || pagination.isPresent())) {
-            @SuppressWarnings("unchecked")
-            final Optional<Query> possibleQuery = new HQLTransaction.Builder<>(session, collection, entityClass,
-                    dictionary)
-                    .withPossibleFilters(filters)
-                    .withPossibleSorting(sorting)
-                    .withPossiblePagination(pagination)
-                    .build();
-            if (possibleQuery.isPresent()) {
-                return possibleQuery.get().list();
-            }
-        }
-        return collection;
-    }
-
-    @Override
->>>>>>> 949154d6
+    @Override
     public void close() throws IOException {
         if (session.isOpen() && session.getTransaction().getStatus() == TransactionStatus.ACTIVE) {
             session.getTransaction().rollback();
