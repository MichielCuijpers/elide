/*
 * Copyright 2016, Yahoo Inc.
 * Licensed under the Apache License, Version 2.0
 * See LICENSE file in project root for terms.
 */
package com.yahoo.elide.datastores.hibernate5;

import com.yahoo.elide.core.DataStoreTransaction;
import com.yahoo.elide.core.EntityDictionary;
import com.yahoo.elide.core.exceptions.TransactionException;
import com.yahoo.elide.core.filter.expression.FilterExpression;
import com.yahoo.elide.core.filter.expression.InMemoryFilterVisitor;
import com.yahoo.elide.core.pagination.Pagination;
import com.yahoo.elide.core.RequestScope;
import com.yahoo.elide.core.sort.Sorting;
import com.yahoo.elide.datastores.hibernate5.filter.CriterionFilterOperation;
<<<<<<< HEAD

=======
import com.yahoo.elide.extensions.PatchRequestScope;
import com.yahoo.elide.security.RequestScope;
>>>>>>> 8c33e0da
import com.yahoo.elide.security.User;
import org.hibernate.Criteria;
import org.hibernate.HibernateException;
import org.hibernate.ObjectNotFoundException;
import org.hibernate.Query;
import org.hibernate.ScrollMode;
import org.hibernate.Session;
import org.hibernate.collection.internal.AbstractPersistentCollection;
import org.hibernate.criterion.Order;
import org.hibernate.criterion.Projections;
import org.hibernate.criterion.Restrictions;
import org.hibernate.resource.transaction.spi.TransactionStatus;

import java.io.IOException;
import java.io.Serializable;
import java.util.Collection;
import java.util.LinkedHashSet;
import java.util.Optional;
import java.util.Set;
import java.util.function.Predicate;
import java.util.stream.Collectors;


/**
 * Hibernate Transaction implementation.
 */
public class HibernateTransaction implements DataStoreTransaction {

    private final Session session;
    private final LinkedHashSet<Runnable> deferredTasks = new LinkedHashSet<>();
    private final boolean isScrollEnabled;
    private final ScrollMode scrollMode;

    /**
     * Constructor.
     *
     * @param session Hibernate session
     * @param isScrollEnabled Whether or not scrolling is enabled
     * @param scrollMode Scroll mode to use if scrolling enabled
     */
    protected HibernateTransaction(Session session, boolean isScrollEnabled, ScrollMode scrollMode) {
        this.session = session;
        this.isScrollEnabled = isScrollEnabled;
        this.scrollMode = scrollMode;
    }

    @Override
    public void delete(Object object, RequestScope scope) {
        deferredTasks.add(() -> session.delete(object));
    }

    @Override
    public void save(Object object, RequestScope scope) {
        deferredTasks.add(() -> session.saveOrUpdate(object));
    }

    @Override
    public void flush(RequestScope requestScope) {
        try {
            deferredTasks.forEach(Runnable::run);
            deferredTasks.clear();
            session.flush();
        } catch (HibernateException e) {
            throw new TransactionException(e);
        }
    }

    @Override
    public void commit(RequestScope requestScope) {
        try {
            this.flush(requestScope);
            this.session.getTransaction().commit();
        } catch (HibernateException e) {
            throw new TransactionException(e);
        }
    }

    @Override
    public void createObject(Object entity, RequestScope scope) {
        deferredTasks.add(() -> session.persist(entity));
    }

    /**
     * load a single record with id and filter.
     *
     * @param entityClass class of query object
     * @param id id of the query object
     * @param filterExpression FilterExpression contains the predicates
     * @param scope Request scope associated with specific request
     */
    @Override
    public Object loadObject(Class<?> entityClass,
                             Serializable id,
                             Optional<FilterExpression> filterExpression,
                             RequestScope scope) {

        try {
            Criteria criteria = session.createCriteria(entityClass).add(Restrictions.idEq(id));
            if (filterExpression.isPresent()) {
                CriterionFilterOperation filterOpn = new CriterionFilterOperation(criteria);
                criteria = filterOpn.apply(filterExpression.get());
            }
            return criteria.uniqueResult();
        } catch (ObjectNotFoundException e) {
            return null;
        }
    }

    /**
     * Build the CriterionFilterOperation for provided criteria.
     *
     * @param criteria the criteria
     * @return the CriterionFilterOperation
     */
    protected CriterionFilterOperation buildCriterionFilterOperation(Criteria criteria) {
        return new CriterionFilterOperation(criteria);
    }

    @Override
    public Iterable<Object> loadObjects(
            Class<?> entityClass,
            Optional<FilterExpression> filterExpression,
            Optional<Sorting> sorting,
            Optional<Pagination> pagination,
            RequestScope scope) {
<<<<<<< HEAD
=======
        com.yahoo.elide.core.RequestScope requestScope;
        try {
            requestScope = (com.yahoo.elide.core.RequestScope) scope;
        } catch (ClassCastException e) {
            throw new ClassCastException("Fail trying to cast requestscope");
        }
>>>>>>> 8c33e0da
        Criteria criteria = session.createCriteria(entityClass);

        if (filterExpression.isPresent()) {
            CriterionFilterOperation filterOpn = buildCriterionFilterOperation(criteria);
            criteria = filterOpn.apply(filterExpression.get());
        }

        Set<Order> validatedSortingRules = null;
        if (sorting.isPresent()) {
            if (!sorting.get().isDefaultInstance()) {
                final EntityDictionary dictionary = scope.getDictionary();
                validatedSortingRules = sorting.get().getValidSortingRules(entityClass, dictionary).entrySet()
                        .stream()
                        .map(entry -> entry.getValue().equals(Sorting.SortOrder.desc)
                                ? Order.desc(entry.getKey())
                                : Order.asc(entry.getKey())
                        )
                        .collect(Collectors.toCollection(LinkedHashSet::new));
            }
        }
        return loadObjects(
                entityClass,
                criteria,
                Optional.ofNullable(validatedSortingRules),
                pagination);
    }


    /**
     * Generates the Hibernate ScrollableIterator for Hibernate Query.
     *
     * @param loadClass The hibernate class to build the query off of.
     * @param criteria The criteria to use for filters
     * @param sortingRules The possibly empty sorting rules.
     * @param pagination The Optional pagination object.
     * @return The Iterable for Hibernate.
     */
    public Iterable loadObjects(final Class<?> loadClass, final Criteria criteria,
                                final Optional<Set<Order>> sortingRules, final Optional<Pagination> pagination) {
        if (sortingRules.isPresent()) {
            sortingRules.get().forEach(criteria::addOrder);
        }

        if (pagination.isPresent()) {
            final Pagination paginationData = pagination.get();
            paginationData.evaluate(loadClass);
            criteria.setFirstResult(paginationData.getOffset());
            criteria.setMaxResults(paginationData.getLimit());
        }

        if (isScrollEnabled) {
            return new ScrollableIterator(criteria.scroll(scrollMode));
        }
        return criteria.list();
    }

    @Override
    public Object getRelation(
            DataStoreTransaction relationTx,
            Object entity,
            String relationName,
            Optional<FilterExpression> filterExpression,
            Optional<Sorting> sorting,
            Optional<Pagination> pagination,
            RequestScope scope) {
<<<<<<< HEAD
        EntityDictionary dictionary = scope.getDictionary();
        Object val = com.yahoo.elide.core.PersistentResource.getValue(entity, relationName, dictionary);
=======
        com.yahoo.elide.core.RequestScope requestScope;
        try {
            requestScope = (com.yahoo.elide.core.RequestScope) scope;
        } catch (ClassCastException e) {
            throw new ClassCastException("Fail trying to cast requestscope");
        }
        EntityDictionary dictionary = requestScope.getDictionary();
        Object val = com.yahoo.elide.core.PersistentResource.getValue(entity, relationName, requestScope);
>>>>>>> 8c33e0da
        if (val instanceof Collection) {
            Collection filteredVal = (Collection) val;
            if (filteredVal instanceof AbstractPersistentCollection) {
                if (scope instanceof PatchRequestScope && filterExpression.isPresent()) {
                    Class relationClass = dictionary.getType(entity, relationName);
                    return patchRequestFilterCollection(filteredVal,
                            relationClass, filterExpression.get(), (PatchRequestScope) scope);
                }

                @SuppressWarnings("unchecked")
                Class<?> relationClass = dictionary.getParameterizedType(entity, relationName);
                final Optional<Query> possibleQuery =
                        new HQLTransaction.Builder<>(session, filteredVal, relationClass,
                                dictionary)
                                .withPossibleFilterExpression(filterExpression)
                                .withPossibleSorting(sorting)
                                .withPossiblePagination(pagination)
                                .build();
                if (possibleQuery.isPresent()) {
                    return possibleQuery.get().list();
                }
            }
        }
        return val;
    }

    @Override
    public <T> Long getTotalRecords(Class<T> entityClass) {
        final Criteria sessionCriteria = session.createCriteria(entityClass);
        sessionCriteria.setProjection(Projections.rowCount());
        return (Long) sessionCriteria.uniqueResult();
    }

    /**
     * Use only inMemory tests during PatchRequest since objects in the collection may be new and unsaved.
     *
     * @param <T> the type parameter
     * @param collection the collection to filter
     * @param entityClass the class of the entities in the collection
     * @param filterExpression the filter expression
     * @param requestScope the request scope
     * @return the filtered collection
     */
    protected <T> Collection patchRequestFilterCollection(
            Collection collection,
            Class<T> entityClass,
            FilterExpression filterExpression,
            com.yahoo.elide.core.RequestScope requestScope) {
        InMemoryFilterVisitor inMemoryFilterVisitor = new InMemoryFilterVisitor(requestScope);
        Predicate inMemoryFilterFn = filterExpression.accept(inMemoryFilterVisitor);
        return (Collection) collection.stream()
                .filter(e -> inMemoryFilterFn.test(e))
                .collect(Collectors.toList());
    }

    @Override
    public void close() throws IOException {
        if (session.isOpen() && session.getTransaction().getStatus() == TransactionStatus.ACTIVE) {
            session.getTransaction().rollback();
            throw new IOException("Transaction not closed");
        }
    }

    @Override
    public User accessUser(Object opaqueUser) {
        return new User(opaqueUser);
    }
}<|MERGE_RESOLUTION|>--- conflicted
+++ resolved
@@ -14,13 +14,9 @@
 import com.yahoo.elide.core.RequestScope;
 import com.yahoo.elide.core.sort.Sorting;
 import com.yahoo.elide.datastores.hibernate5.filter.CriterionFilterOperation;
-<<<<<<< HEAD
-
-=======
 import com.yahoo.elide.extensions.PatchRequestScope;
-import com.yahoo.elide.security.RequestScope;
->>>>>>> 8c33e0da
 import com.yahoo.elide.security.User;
+
 import org.hibernate.Criteria;
 import org.hibernate.HibernateException;
 import org.hibernate.ObjectNotFoundException;
@@ -145,15 +141,6 @@
             Optional<Sorting> sorting,
             Optional<Pagination> pagination,
             RequestScope scope) {
-<<<<<<< HEAD
-=======
-        com.yahoo.elide.core.RequestScope requestScope;
-        try {
-            requestScope = (com.yahoo.elide.core.RequestScope) scope;
-        } catch (ClassCastException e) {
-            throw new ClassCastException("Fail trying to cast requestscope");
-        }
->>>>>>> 8c33e0da
         Criteria criteria = session.createCriteria(entityClass);
 
         if (filterExpression.isPresent()) {
@@ -219,19 +206,8 @@
             Optional<Sorting> sorting,
             Optional<Pagination> pagination,
             RequestScope scope) {
-<<<<<<< HEAD
         EntityDictionary dictionary = scope.getDictionary();
-        Object val = com.yahoo.elide.core.PersistentResource.getValue(entity, relationName, dictionary);
-=======
-        com.yahoo.elide.core.RequestScope requestScope;
-        try {
-            requestScope = (com.yahoo.elide.core.RequestScope) scope;
-        } catch (ClassCastException e) {
-            throw new ClassCastException("Fail trying to cast requestscope");
-        }
-        EntityDictionary dictionary = requestScope.getDictionary();
-        Object val = com.yahoo.elide.core.PersistentResource.getValue(entity, relationName, requestScope);
->>>>>>> 8c33e0da
+        Object val = com.yahoo.elide.core.PersistentResource.getValue(entity, relationName, scope);
         if (val instanceof Collection) {
             Collection filteredVal = (Collection) val;
             if (filteredVal instanceof AbstractPersistentCollection) {
