--- conflicted
+++ resolved
@@ -5,11 +5,6 @@
  */
 package com.yahoo.elide.core;
 
-<<<<<<< HEAD
-=======
-import com.google.common.base.Preconditions;
-import com.yahoo.elide.annotation.CreatePermission;
->>>>>>> 1de0b879
 import com.yahoo.elide.annotation.OnCommit;
 import com.yahoo.elide.audit.AuditLogger;
 import com.yahoo.elide.core.filter.Predicate;
@@ -17,19 +12,14 @@
 import com.yahoo.elide.jsonapi.models.JsonApiDocument;
 import com.yahoo.elide.security.PermissionExecutor;
 import com.yahoo.elide.security.User;
-<<<<<<< HEAD
-
+
+import com.yahoo.elide.security.checks.Check;
 import lombok.Getter;
 
 import javax.ws.rs.core.MultivaluedMap;
-=======
-import lombok.Getter;
-import lombok.Setter;
+
 import lombok.extern.slf4j.Slf4j;
 
-import javax.ws.rs.core.MultivaluedMap;
-import java.lang.annotation.Annotation;
->>>>>>> 1de0b879
 import java.util.ArrayList;
 import java.util.Collections;
 import java.util.HashMap;
@@ -41,11 +31,6 @@
 import java.util.Set;
 import java.util.function.Supplier;
 
-<<<<<<< HEAD
-=======
-import static lombok.AccessLevel.PACKAGE;
-
->>>>>>> 1de0b879
 /**
  * Request scope object for relaying request-related data to various subsystems.
  */
@@ -63,11 +48,8 @@
     @Getter private final ObjectEntityCache objectEntityCache;
     @Getter private final SecurityMode securityMode;
     @Getter private final Set<PersistentResource> newResources;
-<<<<<<< HEAD
     @Getter private final PermissionExecutor permissionExecutor;
-=======
     @Getter private final List<Supplier<String>> failedAuthorizations;
->>>>>>> 1de0b879
 
     final private transient LinkedHashSet<Runnable> commitTriggers;
 
@@ -100,11 +82,8 @@
 
         newResources = new LinkedHashSet<>();
         commitTriggers = new LinkedHashSet<>();
-<<<<<<< HEAD
         permissionExecutor = new PermissionExecutor(this);
-=======
         failedAuthorizations = new ArrayList<>();
->>>>>>> 1de0b879
     }
 
     public RequestScope(JsonApiDocument jsonApiDocument,
@@ -175,11 +154,8 @@
         this.securityMode = outerRequestScope.securityMode;
         this.newResources = outerRequestScope.newResources;
         this.commitTriggers = outerRequestScope.commitTriggers;
-<<<<<<< HEAD
         this.permissionExecutor = new PermissionExecutor(this);
-=======
         this.failedAuthorizations = outerRequestScope.failedAuthorizations;
->>>>>>> 1de0b879
     }
 
     /**
@@ -233,158 +209,7 @@
     }
 
     public void queueCommitTrigger(PersistentResource resource, String fieldName) {
-<<<<<<< HEAD
         commitTriggers.add(() -> resource.runTriggers(OnCommit.class, fieldName));
-=======
-        commitTriggers.add(() -> {
-            resource.runTriggers(OnCommit.class, fieldName);
-        });
-    }
-
-    /**
-     * Check permissions
-     *
-     * @param annotationClass annotation type
-     * @param task runnable task
-     */
-    private void checkPermissions(Class<?> annotationClass, Runnable task) {
-        // CreatePermission queues deferred permission checks
-        if (deferredChecks == null && CreatePermission.class.equals(annotationClass)) {
-            deferredChecks = new LinkedHashSet<>();
-        }
-        if (deferredChecks == null || notDeferred) {
-            task.run();
-        } else {
-            deferredChecks.add(task);
-        }
-    }
-
-    private static class CheckPermissions implements Runnable {
-        final Class<? extends Check>[] anyChecks;
-        final boolean any;
-        final PersistentResource resource;
-
-        public CheckPermissions(
-                Class<?> annotationClass,
-                Class<? extends Check>[] checks,
-                boolean isAny,
-                PersistentResource resource) {
-            Preconditions.checkArgument(checks.length > 0);
-            this.anyChecks = Arrays.copyOf(checks, checks.length);
-            this.any = isAny;
-            this.resource = resource;
-        }
-
-        @Override
-        public void run() {
-            PersistentResource.checkPermissions(anyChecks, any, resource);
-        }
-
-        @Override
-        public String toString() {
-            return "CheckPermissions [anyChecks=" + Arrays.toString(anyChecks) + ", any=" + any + ", resource="
-                    + resource.getId() + ", user=" + resource.getRequestScope().getUser() + "]";
-        }
-    }
-
-    /**
-     * Field-Aware checks are for checking overrides on fields when appropriate. At time of writing, this should
-     * really only include ReadPermission and UpdatePermission checks.
-     *
-     * @param <A> type annotation
-     */
-    private static class FieldAwareCheck<A extends Annotation> implements Runnable {
-        final Class<A> annotationClass;
-        final PersistentResource resource;
-        final String fieldName;
-
-        public FieldAwareCheck(Class<A> annotationClass, PersistentResource resource) {
-            this.annotationClass = annotationClass;
-            this.resource = resource;
-            this.fieldName = null;
-        }
-
-        public FieldAwareCheck(Class<A> annotationClass, PersistentResource resource, String fieldName) {
-            this.annotationClass = annotationClass;
-            this.resource = resource;
-            this.fieldName = fieldName;
-        }
-
-        @Override
-        public void run() {
-            // Hack: doNotDefer is a special flag to temporarily disable deferred checking. Presumably, this check
-            // should not be running if it needs to be deferred (in which case, deferred checks would also be executing)
-            // We should probably find a cleaner way to do this.
-            boolean save = resource.getRequestScope().notDeferred;
-            try {
-                resource.getRequestScope().notDeferred = true;
-                if (fieldName != null && !fieldName.isEmpty()) {
-                    specificField(fieldName);
-                } else {
-                    allFields();
-                }
-            } finally {
-                resource.getRequestScope().notDeferred = save;
-            }
-        }
-
-        /**
-         * Determine whether or not a specific field has the specified permission. If this field has the permission
-         * either by default or override, then this method will return successfully. Otherwise, a
-         * ForbiddenAccessException is thrown.
-         *
-         * @param theField Field to check
-         */
-        private void specificField(String theField) {
-            assert resource.getRequestScope().isNotDeferred();
-            try {
-                resource.checkPermission(annotationClass, resource);
-            } catch (ForbiddenAccessException e) {
-                resource.checkFieldPermissionIfExists(annotationClass, resource, theField);
-            }
-            resource.checkFieldPermission(annotationClass, resource, theField);
-        }
-
-        /**
-         * Checks whether or not the object itself or ANY field on the object has the specified permission.
-         * If either condition is true, then this method will return without error. Otherwise, a
-         * ForbiddenAccessException is thrown.
-         */
-        private void allFields() {
-            assert resource.getRequestScope().isNotDeferred();
-            EntityDictionary dictionary = resource.getDictionary();
-
-            try {
-                resource.checkPermission(annotationClass, resource);
-                return; // Object has permission
-            } catch (ForbiddenAccessException e) {
-                // Ignore
-            }
-
-            // Check attrs
-            for (String attr : dictionary.getAttributes(resource.getObject().getClass())) {
-                try {
-                    specificField(attr);
-                    return; // We have at least a single accessible field
-                } catch (ForbiddenAccessException e) {
-                    // Ignore this.
-                }
-            }
-
-            // Check relationships
-            for (String rel : dictionary.getRelationships(resource.getObject().getClass())) {
-                try {
-                    specificField(rel);
-                    return; // We have at least a single accessible field
-                } catch (ForbiddenAccessException e) {
-                    // Ignore
-                }
-            }
-
-            // No accessible fields and object is not accessible
-            throw new ForbiddenAccessException("Cannot access object '" + resource.getType() + "'",
-                    resource.getRequestScope());
-        }
     }
 
     public void logAuthFailure(List<Class<? extends Check>> checks, String type, String id) {
@@ -406,6 +231,5 @@
             }
         }
         return buf.toString();
->>>>>>> 1de0b879
     }
 }