--- conflicted
+++ resolved
@@ -23,7 +23,6 @@
 import com.yahoo.elide.core.exceptions.InvalidAttributeException;
 import com.yahoo.elide.core.exceptions.InvalidEntityBodyException;
 import com.yahoo.elide.core.exceptions.InvalidObjectIdentifierException;
-import com.yahoo.elide.core.exceptions.InvalidOperationException;
 import com.yahoo.elide.core.exceptions.InvalidPredicateException;
 import com.yahoo.elide.core.filter.FilterPredicate;
 import com.yahoo.elide.core.filter.Operator;
@@ -50,7 +49,6 @@
 import javax.ws.rs.ServerErrorException;
 import javax.ws.rs.WebApplicationException;
 import javax.ws.rs.core.Response;
-
 import java.io.Serializable;
 import java.lang.annotation.Annotation;
 import java.lang.reflect.AccessibleObject;
@@ -909,51 +907,12 @@
         return getRelation(relationName, Optional.empty(), Optional.empty(), Optional.empty(), true);
     }
 
-<<<<<<< HEAD
     private Set<PersistentResource> getRelation(String relationName,
                                                 Optional<FilterExpression> filterExpression,
                                                 Optional<Sorting> sorting,
                                                 Optional<Pagination> pagination,
                                                 boolean checked) {
 
-=======
-    private Optional<FilterExpression> getExpressionForRelation(String relationName) {
-        final Class<?> entityClass = dictionary.getParameterizedType(obj, relationName);
-        if (entityClass == null) {
-            throw new InvalidAttributeException(relationName, type);
-        }
-        if (dictionary.isMappedInterface(entityClass) && interfaceHasFilterExpression(entityClass)) {
-            throw new InvalidOperationException(
-                    "Cannot apply filters to polymorphic relations mapped with MappedInterface");
-        }
-        final String valType = dictionary.getJsonAliasFor(entityClass);
-        return requestScope.getFilterExpressionByType(valType);
-    }
-
-    /**
-     * Checks to see if any filters are meant to to applied to a polymorphic Any/ManyToAny relationship
-     * @param entityInterface a @MappedInterface
-     * @return whether or not there are any typed filter expressions meant for this polymorphic interface
-     */
-    private boolean interfaceHasFilterExpression(Class<?> entityInterface) {
-        for (String filterType : requestScope.getExpressionsByType().keySet()) {
-            Class<?> polyMorphicClass = dictionary.getEntityClass(filterType);
-            if (entityInterface.isAssignableFrom(polyMorphicClass)) {
-                return true;
-            }
-        }
-        return false;
-    }
-
-
-    /**
-     * Gets the relational entities to a entity (author/1/books) - books would be fetched here.
-     * @param relationName The relationship name - eg. books
-     * @param checked The flag to denote if we are doing security checks on this relationship
-     * @return The resulting records from underlying data store
-     */
-    private Set<PersistentResource> getRelationWithSortingAndPagination(String relationName, boolean checked) {
->>>>>>> 260e58d5
         if (checked && !checkRelation(relationName)) {
             return Collections.emptySet();
         }
