--- conflicted
+++ resolved
@@ -710,12 +710,8 @@
      */
     public PersistentResource getRelation(String relation, String id) {
         Set<Predicate> filters;
-<<<<<<< HEAD
-        // Filtering not supported in Patch extension
-=======
         boolean skipNew = false;
         // Criteria filtering not supported in Patch extension
->>>>>>> f14ddbf1
         if (requestScope instanceof PatchRequestScope) {
             filters = Collections.emptySet();
             skipNew = true;
@@ -767,34 +763,22 @@
     }
 
     private Set<PersistentResource> getRelation(String relationName, boolean checked) {
-<<<<<<< HEAD
+
         if (checked && !checkRelation(relationName)) {
             return Collections.emptySet();
         }
 
-        Set<Predicate> filters = new HashSet<>();
-        if (!requestScope.getPredicates().isEmpty()) {
-            final Class<?> entityClass = dictionary.getParameterizedType(obj, relationName);
-            final String valType = dictionary.getBinding(entityClass);
-            filters = new HashSet<>(requestScope.getPredicatesOfType(valType));
-        }
-        return getRelationUnchecked(relationName, filters);
-=======
         Set<Predicate> filters = Collections.emptySet();
         if (requestScope.getTransaction() != null && !requestScope.getPredicates().isEmpty()) {
             filters = getPredicatesForRelation(relationName);
         }
-
-        return checked
-                ? getRelationChecked(relationName, filters)
-                : getRelationUnchecked(relationName, filters);
+        return getRelationUnchecked(relationName, filters);
     }
 
     private Set<Predicate> getPredicatesForRelation(String relationName) {
         final Class<?> entityClass = dictionary.getParameterizedType(obj, relationName);
         final String valType = dictionary.getBinding(entityClass);
         return new HashSet<>(requestScope.getPredicatesOfType(valType));
->>>>>>> f14ddbf1
     }
 
     /**
@@ -845,7 +829,6 @@
             return false;
         }
 
-<<<<<<< HEAD
         try {
             // If we cannot read any element of this type, don't try to filter
             requestScope.getPermissionExecutor().checkUserPermissions(
@@ -869,8 +852,6 @@
         if (!checkRelation(relationName)) {
             return Collections.emptySet();
         }
-=======
->>>>>>> f14ddbf1
         return getRelationUnchecked(relationName, filters);
 
     }
@@ -878,11 +859,7 @@
     /**
      * Retrieve an uncheck/unfiltered set of relations.
      *
-<<<<<<< HEAD
-     * @return the set of PersistentResource
-=======
      * @return the resources in the relationship
->>>>>>> f14ddbf1
      */
     private Set<PersistentResource> getRelationUnchecked(String relationName, Set<Predicate> filters) {
         RelationshipType type = getRelationshipType(relationName);
@@ -1498,10 +1475,7 @@
      * @return Filtered set of resources
      */
     protected static <A extends Annotation, T> Set<PersistentResource<T>> filter(Class<A> permission,
-<<<<<<< HEAD
                                                                                  Set<PersistentResource<T>> resources) {
-=======
-            Set<PersistentResource<T>> resources) {
         return filter(permission, resources, false);
     }
 
@@ -1518,7 +1492,6 @@
     protected static <A extends Annotation, T> Set<PersistentResource<T>> filter(Class<A> permission,
                                                                                  Set<PersistentResource<T>> resources,
                                                                                  boolean skipNew) {
->>>>>>> f14ddbf1
         Set<PersistentResource<T>> filteredSet = new LinkedHashSet<>();
         for (PersistentResource<T> resource : resources) {
             try {
