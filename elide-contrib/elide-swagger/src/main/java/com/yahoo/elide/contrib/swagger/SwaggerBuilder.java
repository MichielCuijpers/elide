/*
 * Copyright 2016, Yahoo Inc.
 * Licensed under the Apache License, Version 2.0
 * See LICENSE file in project root for terms.
 */
package com.yahoo.elide.contrib.swagger;

import com.google.common.collect.Sets;
import com.yahoo.elide.contrib.swagger.model.Data;
import com.yahoo.elide.contrib.swagger.model.Datum;
import com.yahoo.elide.contrib.swagger.property.Relationship;
import com.yahoo.elide.core.EntityDictionary;
import com.yahoo.elide.core.RelationshipType;
import com.yahoo.elide.core.filter.Operator;
import io.swagger.converter.ModelConverters;
import io.swagger.models.Info;
import io.swagger.models.Model;
import io.swagger.models.Path;
import io.swagger.models.Response;
import io.swagger.models.Swagger;
import io.swagger.models.Tag;
import io.swagger.models.parameters.BodyParameter;
import io.swagger.models.parameters.Parameter;
import io.swagger.models.parameters.PathParameter;
import io.swagger.models.parameters.QueryParameter;
import io.swagger.models.properties.StringProperty;
import io.swagger.util.Json;
import lombok.AllArgsConstructor;
import lombok.Getter;

import java.util.ArrayDeque;
import java.util.ArrayList;
import java.util.Arrays;
import java.util.Collection;
import java.util.HashMap;
import java.util.HashSet;
import java.util.List;
import java.util.Map;
import java.util.Queue;
import java.util.Set;
import java.util.Stack;
import java.util.stream.Collectors;

/**
 * Builds a 'Swagger' object from Swagger-Core by walking the static Elide entity metadata contained in the
 * 'EntityDictionary'.  The 'Swagger' object can be used to generate a Swagger document.
 */
public class SwaggerBuilder {
    protected EntityDictionary dictionary;
    protected Set<Class<?>> rootClasses;
    protected Set<Class<?>> allClasses;
    protected Swagger swagger;
    protected Map<Integer, Response> globalResponses;
    protected Set<Parameter> globalParams;
    protected Set<Operator> filterOperators;

    public static final Response UNAUTHORIZED_RESPONSE = new Response().description("Unauthorized");
    public static final Response FORBIDDEN_RESPONSE = new Response().description("Forbidden");
    public static final Response NOT_FOUND_RESPONSE = new Response().description("Not Found");
    public static final Response REQUEST_TIMEOUT_RESPONSE = new Response().description("Request Timeout");
    public static final Response TOO_MANY_REQUESTS_RESPONSE = new Response().description("Too Many Requests");

    /**
     * Metadata for constructing URLs and Swagger 'Path' objects.
     */
    @AllArgsConstructor
    public class PathMetaData {

        /**
         * All prior nodes in the path to the root entity.
         */
        Stack<PathMetaData> lineage;

        /**
         * Either the name of the root collection or the relationship.
         */
        @Getter
        String name;

        /**
         * Either the type of the root collection of the relationship.
         */
        @Getter
        Class<?> type;

        /**
         * Constructs a PathMetaData for a 'root' entity.
         * @param type the 'root' entity type of the first segment of the URL.
         */
        public PathMetaData(Class<?> type) {
            this.type = type;
            lineage = new Stack<>();
            name = dictionary.getJsonAliasFor(type);
        }

        /**
         * @return Something like '/book/{bookId}/authors' or '/publisher'
         */
        public String getCollectionUrl() {
            if (lineage.isEmpty()) {
                return "/" + name;
            } else {
                return lineage.peek().getInstanceUrl() + "/" + name;
            }
        }

        /**
         * @return Something like '/book/{bookId}'
         */
        public String getInstanceUrl() {
            String typeName = dictionary.getJsonAliasFor(type);
            return getCollectionUrl() + "/{" + typeName + "Id}";
        }

        /**
         * @return Something like '/book/{bookId}/relationships/authors'
         */
        public String getRelationshipUrl() {
            if (lineage.isEmpty()) {
                throw new IllegalStateException("Root collections don't have relationships");
            }

            PathMetaData prior = lineage.peek();
            String baseUrl = prior.getInstanceUrl();

            return baseUrl + "/relationships/" + name;
        }

        @Override
        public String toString() {
            return getInstanceUrl();
        }

        /**
         * All Paths are 'tagged' in swagger with the final entity type name in the path.
         * This allows swaggerUI to group the paths by entities.
         * @return the entity type name
         */
        private String getTag() {
            return dictionary.getJsonAliasFor(type);
        }

        /**
         * @return the swagger PathParameter for this particular path segment.
         */
        private Parameter getPathParameter() {
            String typeName = dictionary.getJsonAliasFor(type);

            Parameter param = new PathParameter()
                    .name(typeName + "Id")
                    .description(typeName + " Identifier")
                    .property(new StringProperty());

            return param;
        }

        /**
         * @return the Swagger 'Path' for a relationship URL (/books/{bookId}/relationships/author).
         */
        public Path getRelationshipPath() {
            if (lineage.isEmpty()) {
                throw new IllegalStateException("Root collections don't have relationships");
            }

            Path path = new Path();

            /* The path parameter apply for all operations */
            lineage.stream().forEach((item) -> {
                path.addParameter(item.getPathParameter());
            });

            String typeName = dictionary.getJsonAliasFor(type);

            Response okSingularResponse = new Response()
                    .description("Successful response")
                    .schema(new com.yahoo.elide.contrib.swagger.property.Datum(new com.yahoo.elide.contrib.swagger
                            .property.Relationship(typeName)));

            Response okPluralResponse = new Response()
                    .description("Successful response")
                    .schema(new com.yahoo.elide.contrib.swagger.property.Data(new com.yahoo.elide.contrib.swagger
                            .property.Relationship(typeName)));

            Response okEmptyResponse = new Response()
                    .description("Successful response");

            Class<?> parentClass = lineage.peek().getType();
            RelationshipType relationshipType = dictionary.getRelationshipType(parentClass, name);

            if (relationshipType.isToMany()) {
                path.get(new JsonApiOperation()
                        .description("Returns the relationship identifiers for " + name)
                        .tag(getTag())
                        .response(200, okPluralResponse));

                path.patch(new JsonApiOperation()
                        .description("Replaces the relationship " + name)
                        .tag(getTag())
                        .response(204, okEmptyResponse)
                        .parameter(new BodyParameter()
                                .schema(new Data(new Relationship(typeName)))
                                .name("relationship"))
                );
                path.delete(new JsonApiOperation()
                                .description("Deletes items from the relationship " + name)
                                .tag(getTag())
                                .response(204, okEmptyResponse)
                                .parameter(new BodyParameter()
                                        .schema(new Data(new Relationship(typeName)))
                                        .name("relationship"))
                );
                path.post(new JsonApiOperation()
                                .description("Adds items to the relationship " + name)
                                .tag(getTag())
                                .response(201, okPluralResponse)
                                .parameter(new BodyParameter()
                                        .schema(new Data(new Relationship(typeName)))
                                        .name("relationship"))
                );
            } else {
                path.get(new JsonApiOperation()
                        .description("Returns the relationship identifiers for " + name)
                        .tag(getTag())
                        .response(200, okSingularResponse));
                path.patch(new JsonApiOperation()
                        .description("Replaces the relationship " + name)
                        .tag(getTag())
                        .response(204, okEmptyResponse)
                        .parameter(new BodyParameter()
                                .schema(new Datum(new Relationship(typeName)))
                                .name("relationship"))
                );
            }

            for (Parameter param : getFilterParameters()) {
                path.getGet().addParameter(param);
            }

            for (Parameter param : getPageParameters()) {
                path.getGet().addParameter(param);
            }

            decorateGlobalResponses(path);
            decorateGlobalParameters(path);
            return path;
        }

        /**
         * @return the Swagger 'Path' for a relationship URL (/books)
         */
        public Path getCollectionPath() {
            String typeName = dictionary.getJsonAliasFor(type);
            Path path = new Path();

            /* The path parameter apply for all operations */
            if (! lineage.isEmpty()) {
                lineage.stream().forEach((item) -> {
                    path.addParameter(item.getPathParameter());
                });
            }

            Response okSingularResponse = new Response()
                    .description("Successful response")
                    .schema(new com.yahoo.elide.contrib.swagger.property.Datum(typeName));

            Response okPluralResponse = new Response()
                    .description("Successful response")
                    .schema(new com.yahoo.elide.contrib.swagger.property.Data(typeName));

            String getDescription;
            String postDescription;
            if (lineage.isEmpty()) {
                getDescription = "Returns the collection of type " + typeName;
                postDescription = "Creates an item of type " + typeName;
            } else {
                getDescription = "Returns the relationship " + name;
                postDescription = "Creates an item of type " + typeName + " and adds it to " + name;
            }

            path.get(new JsonApiOperation()
                    .description(getDescription)
                    .tag(getTag())
                    .parameter(getSparseFieldsParameter())
                    .parameter(getIncludeParameter())
                    .parameter(getSortParameter())
                    .response(200, okPluralResponse));

            for (Parameter param : getFilterParameters()) {
                path.getGet().addParameter(param);
            }

            for (Parameter param : getPageParameters()) {
                path.getGet().addParameter(param);
            }

            path.post(new JsonApiOperation()
                    .description(postDescription)
                    .tag(getTag())
                    .response(201, okSingularResponse)
                    .parameter(new BodyParameter()
                            .schema(new Datum(typeName))
                            .name(typeName))
            );

            decorateGlobalResponses(path);
            decorateGlobalParameters(path);
            return path;
        }

        /**
         * @return the Swagger 'Path' for a relationship URL (/books/{bookID})
         */
        public Path getInstancePath() {
            String typeName = dictionary.getJsonAliasFor(type);
            Path path = new Path();

            /* The path parameter apply for all operations */
            getFullLineage().stream().forEach((item) -> {
                path.addParameter(item.getPathParameter());
            });

            Response okSingularResponse = new Response()
                .description("Successful response")
                .schema(new com.yahoo.elide.contrib.swagger.property.Datum(typeName));

            Response okEmptyResponse = new Response()
                .description("Successful response");

            path.get(new JsonApiOperation()
                    .description("Returns an instance of type " + typeName)
                    .tag(getTag())
                    .parameter(getSparseFieldsParameter())
                    .parameter(getIncludeParameter())
                    .response(200, okSingularResponse));

            path.patch(new JsonApiOperation()
                    .description("Modifies an instance of type " + typeName)
                    .tag(getTag())
                    .response(204, okEmptyResponse)
                    .parameter(new BodyParameter()
                            .schema(new Datum(typeName))
                            .name(typeName))
            );

            path.delete(new JsonApiOperation()
                     .description("Deletes an instance of type " + typeName)
                     .tag(getTag())
                     .response(204, okEmptyResponse));

            decorateGlobalResponses(path);
            decorateGlobalParameters(path);
            return path;
        }

        /**
         * Decorates with path parameters that apply to all paths.
         * @param path the path to decorate
         * @return the decorated path
         */
        private Path decorateGlobalParameters(Path path) {
            globalParams.forEach((param) -> {
                path.addParameter(param);
            });
            return path;
        }

        /**
         * Decorates with responses that apply to all operations for all paths.
         * @param path the path to decorate
         * @return the decorated path
         */
        private Path decorateGlobalResponses(Path path) {
            globalResponses.forEach(
                (code, response) -> {
                        if (path.getGet() != null) {
                            path.getGet().response(code, response);
                        }
                        if (path.getDelete() != null) {
                            path.getDelete().response(code, response);
                        }
                        if (path.getPost() != null) {
                            path.getPost().response(code, response);
                        }
                        if (path.getPatch() != null) {
                            path.getPatch().response(code, response);
                        }
                }
            );
            return path;
        }

        /**
         * @return the JSON-API 'field' query parameter for some GET operations.
         */
        private Parameter getSparseFieldsParameter() {
            String typeName = dictionary.getJsonAliasFor(type);
            List<String> fieldNames = dictionary.getAllFields(type);

            return new QueryParameter()
                    .type("array")
                    .name("fields[" + typeName + "]")
                    .description("Selects the set of " + typeName + " fields that should be returned in the result.")
                    .items(new StringProperty()._enum(fieldNames))
                    .collectionFormat("csv");
        }

        /**
         * @return the JSON-API 'include' query parameter for some GET operations.
         */
        private Parameter getIncludeParameter() {
            String typeName = dictionary.getJsonAliasFor(type);
            List<String> relationshipNames = dictionary.getRelationships(type);

            return new QueryParameter()
                    .type("array")
                    .name("include")
                    .description("Selects the set of relationships that should be expanded as a compound document in "
                            + "the result.")
                    .items(new StringProperty()._enum(relationshipNames))
                    .collectionFormat("csv");
        }

        /**
         * @return the Elide 'page' query parameter for some GET operations.
         */
        private List<Parameter> getPageParameters() {
            String [] pageParamNames = new String [] {"number", "size", "offset", "limit"};
            List<Parameter> params = new ArrayList<>();

            params.add(new QueryParameter()
                    .name("page[number]")
                    .description("Number of pages to return.  Can be used with page[size]")
                    .type("integer")
            );

            params.add(new QueryParameter()
                            .name("page[size]")
                            .description("Number of elements per page.  Can be used with page[number]")
                            .type("integer")
            );

            params.add(new QueryParameter()
                    .name("page[offset]")
                    .description("Offset from 0 to start paginating.  Can be used with page[limit]")
                    .type("integer")
            );

            params.add(new QueryParameter()
                    .name("page[limit]")
                    .description("Maximum number of items to return.  Can be used with page[offset]")
                    .type("integer")
            );

            params.add(new QueryParameter()
                    .name("page[totals]")
                    .description("For requesting total pages/records be included in the response page meta data")
                    .type("null")
            );

            return params;
        }

        /**
         * @return the JSON-API 'sort' query parameter for some GET operations.
         */
        private Parameter getSortParameter() {
            String typeName = dictionary.getJsonAliasFor(type);

            List<String> filterAttributes = dictionary.getAttributes(type).stream()
                    .filter((name) -> {
                        Class<?> attributeClass = dictionary.getType(type, name);
                        return (attributeClass.isPrimitive() || String.class.isAssignableFrom(attributeClass));
                    })
                    .map((name) -> (List<String>) Arrays.asList(name, "-" + name))
                    .flatMap(Collection::stream)
                    .collect(Collectors.toList());

            return new QueryParameter()
                    .name("sort")
                    .type("array")
                    .description("Sorts the collection on the selected attributes.  A prefix of '-' sorts descending")
                    .items(new StringProperty()._enum(filterAttributes))
                    .collectionFormat("csv");
        }

        /**
         * @return the Elide 'filter' query parameter for some GET operations.
         */
        private List<Parameter> getFilterParameters() {
            String typeName = dictionary.getJsonAliasFor(type);
            List<String> attributeNames = dictionary.getAttributes(type);

            List<Parameter> params = new ArrayList<>();

            /* Add RSQL Disjoint Filter Query Param */
            params.add(new QueryParameter()
                    .type("string")
                    .name("filter[" + typeName + "]")
                    .description("Filters the collection of " + typeName + " using a 'disjoint' RSQL expression"));

            if (lineage.isEmpty()) {
                 /* Add RSQL Joined Filter Query Param */
                params.add(new QueryParameter()
                        .type("string")
                        .name("filter")
                        .description("Filters the collection of " + typeName + " using a 'joined' RSQL expression"));
            }

            for (Operator op : filterOperators) {
                attributeNames.forEach((name) -> {
                    Class<?> attributeClass = dictionary.getType(type, name);

                    /* Only filter attributes that can be assigned to strings or primitives */
                    if (attributeClass.isPrimitive() || String.class.isAssignableFrom(attributeClass)) {
                        params.add(new QueryParameter()
                                .type("string")
                                .name("filter[" + typeName + "." + name + "][" + op.getNotation() + "]")
                                .description("Filters the collection of " + typeName + " by the attribute "
                                        + name + " " + "using the operator " + op.getNotation()));
                    }
                });
            }

            return params;
        }

        /**
         * @return ALL of the path segments in the URL including this segment.
         */
        public Stack<PathMetaData> getFullLineage() {
            Stack<PathMetaData> fullLineage = new Stack<>();

            fullLineage.addAll(lineage);
            fullLineage.add(this);
            return fullLineage;
        }

        /**
         * Returns true if this path is a shorter path to the same entity than the given path.
         * @param compare The path to compare against.
         * @return
         */
        public boolean shorterThan(PathMetaData compare) {
            if (lineage.isEmpty()) {
                return this.type.equals(compare.type);
            }

            if (!this.type.equals(compare.type) || !this.name.equals(compare.name)) {
                return false;
            }

            if (compare.lineage.isEmpty()) {
                return false;
            }

            return lineage.peek().shorterThan(compare.lineage.peek());
        }

        @Override
        public boolean equals(Object o) {
            if (this == o) {
                return true;
            }
            if (!(o instanceof PathMetaData)) {
                return false;
            }

            PathMetaData that = (PathMetaData) o;

            if (!lineage.equals(that.lineage)) {
                return false;
            }
            if (!name.equals(that.name)) {
                return false;
            }
            if (!type.equals(that.type)) {
                return false;
            }

            return true;
        }

        @Override
        public int hashCode() {
            int result = lineage.hashCode();
            result = 31 * result + name.hashCode();
            result = 31 * result + type.hashCode();
            return result;
        }

        /**
         * Checks if a given path segment is already within the URL/lineage (forming a cycle).
         * @param other the segment to search for.
         * @return true if the lineage contains the given segment.  False otherwise.
         */
        private boolean lineageContainsType(PathMetaData other) {
            if (this.type.equals(other.type)) {
                return true;
            }

            if (lineage.isEmpty()) {
                return false;
            }

            for (PathMetaData compare : lineage) {
                if (compare.type.equals(other.type)) {
                    return true;
                }
            }

            return false;
        }
    }

    /**
     * @param dictionary The entity dictionary
     * @param info Basic service information that cannot be generated
     */
    public SwaggerBuilder(EntityDictionary dictionary, Info info) {
        this.dictionary = dictionary;
        globalResponses = new HashMap<>();
        globalParams = new HashSet<>();
        allClasses = new HashSet<>();
        filterOperators = Sets.newHashSet(
                Operator.IN,
                Operator.NOT,
                Operator.INFIX,
                Operator.PREFIX,
                Operator.POSTFIX,
                Operator.GE,
                Operator.GT,
                Operator.LE,
                Operator.LT,
                Operator.ISNULL,
                Operator.NOTNULL
        );
        swagger = new Swagger();
        swagger.info(info);
    }

    /**
     * Decorates every operation on every path with the given response.
     * @param code The HTTP status code to associate with the response
     * @param response The global response to add to every operation
     * @return the builder
     */
    public SwaggerBuilder withGlobalResponse(int code, Response response) {
        globalResponses.put(code, response);
        return this;
    }

    /**
     * Decorates every path with the given parameter.
     * @param param the parameter to decorate
     * @return the builder
     */
    public SwaggerBuilder withGlobalParameter(Parameter param) {
        globalParams.add(param);
        return this;
    }

    /**
     * The classes for which API paths will be generated.  All paths that include other entities
     * are dropped.
     * @param classes A subset of the entities in the entity dictionary.
     * @return the builder
     */
    public SwaggerBuilder withExplicitClassList(Set<Class<?>> classes) {
        allClasses = new HashSet<>(classes);
        return this;
    }

    /**
     * Assigns a subset of the complete set of filter operations to support for each GET operation.
     * @param ops The subset of filter operations to support.
     * @return the builder
     */
    public SwaggerBuilder withFilterOps(Set<Operator> ops) {
        filterOperators = new HashSet<>(ops);
        return this;
    }

    /**
     * @return the constructed 'Swagger' object
     */
    public Swagger build() {

        /* Used to convert Elide POJOs into Swagger Model objects */
        ModelConverters converters = ModelConverters.getInstance();
        converters.addConverter(new JsonApiModelResolver(dictionary));

        if (allClasses.isEmpty()) {
            allClasses = dictionary.getBindings();
        } else {
            allClasses = Sets.intersection(dictionary.getBindings(), allClasses);
            if (allClasses.isEmpty()) {
                throw new IllegalArgumentException("None of the provided classes are exported by Elide");
            }
        }

        /* Create a Model for each Elide entity */
        Map<String, Model> models = new HashMap<>();
        for (Class<?> clazz : allClasses) {
            models.putAll(converters.readAll(clazz));
        }
        swagger.setDefinitions(models);

        rootClasses =  allClasses.stream()
                .filter(dictionary::isRoot)
                .collect(Collectors.toSet());

        /* Find all the paths starting from the root entities.  Filter to only the entities we care about. */
        Set<PathMetaData> pathData =  rootClasses.stream()
                .map(this::find)
                .flatMap(Collection::stream)
                .filter((path) -> allClasses.contains(path.getType()))
                .collect(Collectors.toSet());

<<<<<<< HEAD
        Set<PathMetaData> toRemove = new HashSet<>();
        for (PathMetaData path : pathData) {
            for (PathMetaData compare : pathData) {
=======
        /* Prune the discovered paths to remove redundant elements */
        Set<PathMetaData> toRemove = new HashSet<>();
        for (PathMetaData path : pathData) {
            for (PathMetaData compare : pathData) {

                /*
                 * We don't prune paths that are redundant with root collections to allow both BOTH
                 * root collection urls as well as relationship urls.
                 */
>>>>>>> 7e7fd912
                if (path.equals(compare) || compare.lineage.isEmpty()) {
                    continue;
                }
                if (compare.shorterThan(path)) {
                    toRemove.add(path);
                    break;
                }
            }
        }
<<<<<<< HEAD

=======
>>>>>>> 7e7fd912
        pathData = Sets.difference(pathData, toRemove);

        /* Each path constructs 3 URLs (collection, instance, and relationship) */
        for (PathMetaData pathDatum : pathData) {
            swagger.path(pathDatum.getCollectionUrl(), pathDatum.getCollectionPath());

            swagger.path(pathDatum.getInstanceUrl(), pathDatum.getInstancePath());

            /* We only construct relationship URLs if the entity is not a root collection */
            if (! pathDatum.lineage.isEmpty()) {
                swagger.path(pathDatum.getRelationshipUrl(), pathDatum.getRelationshipPath());
            }
        }

        /* We create Swagger 'tags' for each entity so Swagger UI organizes the paths by entities */
        List<Tag> tags = allClasses.stream()
                .map((clazz) -> dictionary.getJsonAliasFor(clazz))
                .map((alias) -> new Tag().name(alias))
                .collect(Collectors.toList());

        swagger.tags(tags);

        return swagger;
    }

    /**
     * Finds all the paths by navigating the entity relationship graph - starting at the given root entity.
     * Cycles are avoided.
     * @param rootClass the starting node of the graph
     * @return set of discovered paths.
     */
    protected Set<PathMetaData> find(Class<?> rootClass) {
        Queue<PathMetaData> toVisit = new ArrayDeque<>();
        Set<PathMetaData> paths = new HashSet<>();

        toVisit.add(new PathMetaData(rootClass));

        while (! toVisit.isEmpty()) {
            PathMetaData current = toVisit.remove();

<<<<<<< HEAD
            try {
                List<String> relationshipNames = dictionary.getRelationships(current.getType());
=======
            List<String> relationshipNames;
            try {
                relationshipNames = dictionary.getRelationships(current.getType());

            /* If the entity is not bound in the dictionary, skip it */
            } catch (IllegalArgumentException e) {
                continue;
            }
>>>>>>> 7e7fd912

                for (String relationshipName : relationshipNames) {
                    Class<?> relationshipClass = dictionary.getParameterizedType(current.getType(), relationshipName);

                    PathMetaData next = new PathMetaData(current.getFullLineage(), relationshipName, relationshipClass);

<<<<<<< HEAD
                    /* We don't allow cycles AND we only record paths that traverse through the provided subgraph */
                    if (current.lineageContainsType(next) || !allClasses.contains(relationshipClass)) {
                        continue;
                    }
=======
                /* We don't allow cycles AND we only record paths that traverse through the provided subgraph */
                if (current.lineageContainsType(next) || !allClasses.contains(relationshipClass)) {
                    continue;
                }
>>>>>>> 7e7fd912

                    toVisit.add(next);
                }
            } catch (IllegalArgumentException e) {
                continue;
            }
<<<<<<< HEAD

            System.out.println("Another path: " + current);
=======
>>>>>>> 7e7fd912
            paths.add(current);
        }
        return paths;
    }

    /**
     * @param swagger Swagger-Core swagger POJO
     * @return Pretty printed 'Swagger' document in JSON.
     */
    public static String getDocument(Swagger swagger) {
        return Json.pretty(swagger);
    }
}<|MERGE_RESOLUTION|>--- conflicted
+++ resolved
@@ -716,11 +716,6 @@
                 .filter((path) -> allClasses.contains(path.getType()))
                 .collect(Collectors.toSet());
 
-<<<<<<< HEAD
-        Set<PathMetaData> toRemove = new HashSet<>();
-        for (PathMetaData path : pathData) {
-            for (PathMetaData compare : pathData) {
-=======
         /* Prune the discovered paths to remove redundant elements */
         Set<PathMetaData> toRemove = new HashSet<>();
         for (PathMetaData path : pathData) {
@@ -730,7 +725,6 @@
                  * We don't prune paths that are redundant with root collections to allow both BOTH
                  * root collection urls as well as relationship urls.
                  */
->>>>>>> 7e7fd912
                 if (path.equals(compare) || compare.lineage.isEmpty()) {
                     continue;
                 }
@@ -740,10 +734,6 @@
                 }
             }
         }
-<<<<<<< HEAD
-
-=======
->>>>>>> 7e7fd912
         pathData = Sets.difference(pathData, toRemove);
 
         /* Each path constructs 3 URLs (collection, instance, and relationship) */
@@ -784,10 +774,6 @@
         while (! toVisit.isEmpty()) {
             PathMetaData current = toVisit.remove();
 
-<<<<<<< HEAD
-            try {
-                List<String> relationshipNames = dictionary.getRelationships(current.getType());
-=======
             List<String> relationshipNames;
             try {
                 relationshipNames = dictionary.getRelationships(current.getType());
@@ -796,35 +782,19 @@
             } catch (IllegalArgumentException e) {
                 continue;
             }
->>>>>>> 7e7fd912
-
-                for (String relationshipName : relationshipNames) {
-                    Class<?> relationshipClass = dictionary.getParameterizedType(current.getType(), relationshipName);
-
-                    PathMetaData next = new PathMetaData(current.getFullLineage(), relationshipName, relationshipClass);
-
-<<<<<<< HEAD
-                    /* We don't allow cycles AND we only record paths that traverse through the provided subgraph */
-                    if (current.lineageContainsType(next) || !allClasses.contains(relationshipClass)) {
-                        continue;
-                    }
-=======
+
+            for (String relationshipName : relationshipNames) {
+                Class<?> relationshipClass = dictionary.getParameterizedType(current.getType(), relationshipName);
+
+                PathMetaData next = new PathMetaData(current.getFullLineage(), relationshipName, relationshipClass);
+
                 /* We don't allow cycles AND we only record paths that traverse through the provided subgraph */
                 if (current.lineageContainsType(next) || !allClasses.contains(relationshipClass)) {
                     continue;
                 }
->>>>>>> 7e7fd912
-
-                    toVisit.add(next);
-                }
-            } catch (IllegalArgumentException e) {
-                continue;
-            }
-<<<<<<< HEAD
-
-            System.out.println("Another path: " + current);
-=======
->>>>>>> 7e7fd912
+
+                toVisit.add(next);
+            }
             paths.add(current);
         }
         return paths;
